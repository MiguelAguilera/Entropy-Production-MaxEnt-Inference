#!/usr/bin/env python3
"""

Given a linear Langevin / OU system:
    dx = A x dt + b dt + √2 B dW_t
with D = 2 B B^T, this script computes:
  1) Stationary covariance Sigma_inf (if it exists) solving
         A Σ + Σ A^T + D = 0
  2) Delayed covariance for lag t (can be positive or negative):
         Σ(t,0) = e^{A t} Σ(0,0)        if t >= 0
         Σ(t,0) = Σ(0,0) e^{A^T (-t)}   if t < 0
Note: Stationarity requires Re(eigs(A)) < 0.
"""

import numpy as np
import scipy.linalg as sla

import os, sys, time
import argparse
import matplotlib.pyplot as plt

sys.path.insert(0, '..')

import ep_estimators
import observables  
import NEEP

def lyapunov_continuous(A: np.ndarray, D: np.ndarray) -> np.ndarray:
    """
    Solve A X + X A^T + D = 0 for X.
    Prefers SciPy's solver if available; otherwise uses vec-trick.
    """
    n, m = A.shape
    assert n == m, "A must be square"
    assert D.shape == (n, n), "D must be n x n"

    return sla.solve_continuous_lyapunov(A, -D)


def stationary_covariance(A: np.ndarray, B: np.ndarray) -> np.ndarray:
    """
    Compute Σ_inf from A and B, with D = 2 B B^T.
    """
    D = 2 * B @ B.T
    return lyapunov_continuous(A, D)

def ep_gaussian(Sigma00: np.ndarray,
                                    Sigma11: np.ndarray,
                                    Sigma01: np.ndarray) -> float:
    """
    Entropy production (KL forward || time-swapped) for a zero-mean joint Gaussian,
    specified by its block covariances.

    Inputs:
    Sigma00 : Cov[x0]  (n x n)
    Sigma11 : Cov[x1]  (n x n)
    Sigma01 : Cov[x0, x1] (n x n)

    Returns:
    sigma >= 0 (up to numerical error)
    """

    n = Sigma00.shape[0]
    assert Sigma00.shape == (n, n)
    assert Sigma11.shape == (n, n)
    assert Sigma01.shape == (n, n)

    # Build forward and swapped joint covariances
    S = np.block([[Sigma00,         Sigma01       ],
                [Sigma01.T,       Sigma11       ]])
    Srev = np.block([[Sigma11,       Sigma01.T     ],
                    [Sigma01,       Sigma00       ]])

    # Stable solve instead of inverse
    Sinv_rev_S = np.linalg.solve(Srev, S)
    sigma = 0.5 * (np.trace(Sinv_rev_S) - 2*n)

    # Ensure a clean real scalar
    return float(np.real_if_close(sigma))

if __name__ == "__main__":

<<<<<<< HEAD
    parser = argparse.ArgumentParser(description="OU EP vs lag time with optional estimators overlay",
                                     formatter_class=argparse.ArgumentDefaultsHelpFormatter)
    parser.add_argument("--N", type=int, default=10, help="System size")
=======
    parser = argparse.ArgumentParser(description="OU EP vs lag time with optional estimators overlay")
    parser.add_argument("--N", type=int, default=20, help="System size")
>>>>>>> 71c78162
    parser.add_argument("--beta", type=float, default=1.0, help="Noise scale for B = beta*I")
    parser.add_argument("--seed", type=int, default=4222, help="RNG seed (-1 for no seed)")
    parser.add_argument("--t_min", type=float, default=0.01, help="Minimum lag time")
    parser.add_argument("--t_max", type=float, default=4.0, help="Maximum lag time")
    parser.add_argument("--num_t", type=int, default=21, help="Number of lag times")
    #parser.add_argument("--estimate", action="store_true", default=False,
    #                    help="Overlay EP estimates using ep_estimators/observables")
    parser.add_argument("--T", type=int, default=1_000_000, help="Samples to draw")
    parser.add_argument("--no_plot", action="store_true", default=False, help="Disable plt.show()")
    #parser.add_argument("--NEEP", action="store_true", default=False, help="Use NEEP objective")
    parser.add_argument("--Newton", action="store_true", default=False, help="Run Newtons method")
    parser.add_argument("--partial", action="store_true", default=False, help="Only use subset of antisymmetric observables")

    args = parser.parse_args()

    # if args.NEEP:
    #     print("Using NEEP")
    #     from NEEP import DatasetNEEP
    #     dataset_class = DatasetNEEP
    # else:
    #     dataset_class = observables.Dataset



    t_values = np.linspace(args.t_min, args.t_max, args.num_t)
    Num_t = len(t_values)


    N=args.N
    beta = args.beta
    T=args.T

    # RNG and lags
    # Set random seed for reproducibility
    if args.seed != -1:
        seed = args.seed
        rng = np.random.default_rng(seed)
        np.random.seed(args.seed)
    else:
        rng = np.random.default_rng()

    off_diag = rng.standard_normal((N, N)) * 0.2 # Random matrix
    if False:
        off_diag = np.sign(off_diag)*0.25
        #off_diag[np.random.random((N,N))>.1]=0
        np.fill_diagonal(off_diag, 0)  # Zero diagonal
    A = -np.eye(N) + off_diag 
    B = np.eye(N)* beta   # Identity matrix as noise term
    

    # Check eigenvalues
    eigs = np.linalg.eigvals(A)
    if np.max(np.real(eigs)) >= 0:
        raise ValueError("The system is not stable, largest eigenvalue is non-negative.")   


    Sigma_inf = stationary_covariance(A, B)

    sigma_emp = np.zeros(Num_t)
    sigma_g = np.zeros(Num_t)
    sigma_g_neep = np.zeros(Num_t)
    sigma_hat_g = np.zeros(Num_t)
    sigma_MTUR_g = np.zeros(Num_t)

    for i, t in enumerate(t_values):
        print()
        print(f"Generating {T} samples for N={N} of an Ornstein-Uhlenbeck process with lag time t={t}")
        
        F = sla.expm(A * t)            # F = e^{At}
        C_t0 = F @ Sigma_inf           # Σ(t,0) = e^{At} Σ

        Q = Sigma_inf - F @ Sigma_inf @ F.T
        
        # Sample x0
        L0 = np.linalg.cholesky(Sigma_inf)
        Z0 = rng.standard_normal((T, N))
        X0 = Z0 @ L0.T

        # Conditional for xt | x0
        LQ = np.linalg.cholesky(Q)
        Zt = rng.standard_normal((T, N))
        Xt = (X0 @ F.T) + Zt @ LQ.T


        sigma = ep_gaussian(Sigma_inf, Sigma_inf, C_t0)
        print("Empirical entropy production (KL forward || time-swapped):", sigma)




        print(f"Calculating entropy production estimates")

        # g_samples = np.vstack([ Xt[:,i]*X0[:,j] - X0[:,i]*Xt[:,j] 
        #                         for i in range(N) for j in range(i, N) ]).T
        # data     = observables.CrossCorrelations1(X0, Xt)
        # observable_desc = "Xt[:,i]*X0[:,j] - X0[:,i]*Xt[:,j] for i<j"

        g_samples_0t = np.vstack([ X0[:,i]*Xt[:,j]
                                for i in range(N) for j in range(N) ]).T
        g_samples_t0 = np.vstack([ Xt[:,i]*X0[:,j]
                                for i in range(N) for j in range(N) ]).T
        # g_samples  = np.hstack([g_samples_0, g_samples_0t, g_samples_t])
        # rev_g_samples = np.hstack([g_samples_t, g_samples_t0, g_samples_0])
        # data             = observables.Dataset(g_samples=g_samples, rev_g_samples=rev_g_samples)

        if args.partial:
            g_samples  = np.hstack([g_samples_0t-g_samples_t0])
            observable_desc = "<x_i(0)x_j(t)-x_i(t)x_j(0)>"
        else:
            g_samples_0 = np.vstack([ X0[:,i]*X0[:,j]
                                    for i in range(N) for j in range(i,N) ]).T
            g_samples_t = np.vstack([ Xt[:,i]*Xt[:,j]
                                    for i in range(N) for j in range(i,N) ]).T
            g_samples  = np.hstack([g_samples_t-g_samples_0, g_samples_0t-g_samples_t0])
            observable_desc = "<x_i(0)x_j(t)-x_i(t)x_j(0)>,<x_i(0)x_j(0)-x_i(t)x_j(t)>"


        #g_samples = np.tanh(g_samples)*g_samples**2
        data             = observables.Dataset(g_samples=g_samples)
        dataN            = NEEP.DatasetNEEP(g_samples=g_samples)

        Sigma00 = np.cov(X0.T, bias=False)
        Sigma11 = np.cov(Xt.T, bias=False)
        Sigma01 = (X0.T @ Xt) / (T - 1)

        sigma_emp[i] = ep_gaussian(Sigma00, Sigma11, Sigma01)

        np.random.seed(42) # Set seed for reproducibility of holdout shuffles
        train , val , test  = data.split_train_val_test()
        trainN, valN, testN = dataN.split_train_val_test()

        if args.Newton:
            stime            = time.time()
            sigma_N_obs, _   = ep_estimators.get_EP_Newton1Step(train, validation=val, test=test)
            time_N_obs       = time.time() - stime
            sigma_hat_g[i] = sigma_N_obs   

        stime = time.time()
        sigma_G_obs, _   = ep_estimators.get_EP_Estimate(train, validation=val, test=test)
        time_G_obs       = time.time() - stime
        sigma_g[i] = sigma_G_obs

        stime = time.time()
        sigma_G_NEEP_obs, _   = ep_estimators.get_EP_Estimate(trainN, validation=valN, test=testN, verbose=True, optimizer_kwargs={'tol':1e-30})
        time_G_NEEP_obs       = time.time() - stime
        sigma_g_neep[i] = sigma_G_NEEP_obs

        stime = time.time()
        sigma_MTUR_obs, _ = ep_estimators.get_EP_MTUR(data)
        time_MTUR_obs     = time.time() - stime
        sigma_MTUR_g[i] = sigma_MTUR_obs 

        print(f"Observables gᵢⱼ(x) = {observable_desc}")
        print(f"  Σ_g   (gradient ascent) :    {sigma_G_obs :.6f}  ({time_G_obs    :.3f}s)")
        print(f"  Σ_g   (grad. asc. NEEP) :    {sigma_G_NEEP_obs :.6f}  ({time_G_NEEP_obs    :.3f}s)")
        if args.Newton:
            print(f"  Σ̂_g   (1-step Newton  ) :    {sigma_N_obs :.6f}  ({time_N_obs    :.3f}s)")
        print(f"  Σ̂_g   (MTUR           ) :    {sigma_MTUR_obs :.6f}  ({time_MTUR_obs    :.3f}s)")

        
    if not args.no_plot:
        # -------------------------------
        # Plot Results
        # -------------------------------
        plt.rc('text', usetex=True)
        plt.rc('font', size=22, family='serif', serif=['latin modern roman'])
        plt.rc('legend', fontsize=20)
        plt.rc('text.latex', preamble=r'\usepackage{amsmath,bm}')

        plt.figure(figsize=(10, 6))
        plt.plot(t_values, sigma_emp / t_values, label='Empirical EP', marker='o')
        plt.plot(t_values, sigma_g / t_values, label='EP Estimate (Gradient Ascent)', marker='x')
        if args.Newton:
            plt.plot(t_values, sigma_hat_g / t_values, label='EP Estimate (1-step Newton)', marker='s')
        plt.plot(t_values, sigma_MTUR_g / t_values, label='EP Estimate (MTUR)', marker='d')
        plt.xlabel(r'Lag Time $t$')
        plt.ylabel(r'EP / $t$')
        plt.legend()
        plt.tight_layout()  
        plt.show()<|MERGE_RESOLUTION|>--- conflicted
+++ resolved
@@ -80,14 +80,9 @@
 
 if __name__ == "__main__":
 
-<<<<<<< HEAD
     parser = argparse.ArgumentParser(description="OU EP vs lag time with optional estimators overlay",
                                      formatter_class=argparse.ArgumentDefaultsHelpFormatter)
     parser.add_argument("--N", type=int, default=10, help="System size")
-=======
-    parser = argparse.ArgumentParser(description="OU EP vs lag time with optional estimators overlay")
-    parser.add_argument("--N", type=int, default=20, help="System size")
->>>>>>> 71c78162
     parser.add_argument("--beta", type=float, default=1.0, help="Noise scale for B = beta*I")
     parser.add_argument("--seed", type=int, default=4222, help="RNG seed (-1 for no seed)")
     parser.add_argument("--t_min", type=float, default=0.01, help="Minimum lag time")
