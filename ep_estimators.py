# ============================================================
# Contains methods to estimate EP in multipartite spin systems
# ============================================================

# The key datastructure here is S. This is a 2d torch tensor of -1 and 1s
# whose shape is (number of samples, number of spins). Each row indicates
# the state of the system right before spin i changed state. 

# The observables are g_{ij} = (x_i' - x_i) x_j where x_i' and x_i 
# indicates the state of spin i after and before the jump, 
# x_j is the state of every other spin


import os, time
import numpy as np
import scipy

from collections import namedtuple

os.environ["PYTORCH_ENABLE_MPS_FALLBACK"]='1'
import torch

from utils import *

# EP estimators return Solution namedtuples such as the following
#   objective (float) : estimate of EP
#   theta (torch tensor of length nobservables) : optimal conjugate parameters
#   tst_objective (float) : estimate of EP on heldout test data (if holdout is used)
Solution = namedtuple('Solution', ['objective', 'theta', 'tst_objective'], defaults=[None])

def numpy_to_torch(X):
    return torch.from_numpy(X.astype('float32')).to(torch.get_default_device()).contiguous()

class EPEstimators(object):
    def __init__(self, g_mean, rev_g_samples, g_mean_f_b=None, g_covariance_f_b=None, holdout_fraction=0.5, holdout_shuffle=False, num_chunks=None, linsolve_eps=1e-4):
        # Arguments:
        #   g_samples                : 1d tensor (1 x nobservables) containing means of observables of interest
        #                              under forward process
        #   rev_g_samples            : 2d tensor (nsamples x nobservables) containing samples of observables
        #                              under reverse process
        #   holdout_fraction (float) : fraction of samples to use as holdout test dataset (if holdout is used)
        #   holdout_shuffle (bool)   : whether to shuffle train/holdout assignments (if holdout is used) 
        #   num_chunks (int)         : chunk covariance computations to reduce memory requirements
        #   linsolve_eps (float)     : regularization parameter for covariance matrices, used to improve
        #                               numerical stability of linear solvers

        if not isinstance(g_mean, torch.Tensor): # Conver to torch tensor if needed
            if isinstance(g_mean, np.ndarray):
                g_mean = numpy_to_torch(g_mean)
            else:
                raise Exception("g_mean must be a torch tensor or numpy array")

        if not isinstance(rev_g_samples, torch.Tensor): # Conver to torch tensor if needed
            if isinstance(rev_g_samples, np.ndarray):
                rev_g_samples = numpy_to_torch(rev_g_samples)
            else:
                raise Exception("rev_g_samples must be a torch tensor or numpy array")


        self.g_mean           = g_mean
        self.g_mean_f_b       = g_mean_f_b
        self.g_covariance_f_b = g_covariance_f_b
        self.rev_g_samples    = rev_g_samples
        self.nsamples, self.nobservables = rev_g_samples.shape
        self.device           = rev_g_samples.device

        assert holdout_fraction is None or (0 <= holdout_fraction <= 1)
        self.holdout_fraction = holdout_fraction
        self.holdout_shuffle  = holdout_shuffle

        self.num_chunks       = num_chunks

        assert linsolve_eps  >= 0
        self.linsolve_eps     = linsolve_eps
            
        # Used for copying of object
        self._init_args = ['g_mean', 'holdout_fraction', 'holdout_shuffle', 'num_chunks', 'linsolve_eps']

        
    def split_train_test(self):
        # Split current data set into training part and heldout testing part
        if not hasattr(self, 'trn_tst_split_'): # training and testign splits are cached
            if self.holdout_shuffle:
                perm = np.random.permutation(self.nsamples)
                rev_g_samples = self.rev_g_samples[perm]
            else:
                rev_g_samples = self.rev_g_samples

            trn_nsamples = self.nsamples - int(self.nsamples*self.holdout_fraction)

            kw_args = {k : getattr(self,k) for k in self._init_args}
            trn = EPEstimators(rev_g_samples=rev_g_samples[:trn_nsamples,:], **kw_args)
            tst = EPEstimators(rev_g_samples=rev_g_samples[trn_nsamples:,:], **kw_args)
            self.trn_tst_split_ = trn, tst

        return self.trn_tst_split_

    # ====================================================================================
    # Methods to compute observable statistics under forward distribution
    # ====================================================================================
    # def g_mean(self):
    #     # Mean of g under forward process
    #     return self.g_mean

    # # def g_secondmoments(self):
    #     # Compute matrix of second moments of g observables
    #     if not hasattr(self, 'g_secondmoments_'): # Cache values for speed
    #         self.g_secondmoments_ = batch_outer(K, self.num_chunks)
    #     return self.g_secondmoments_

    # Compute outer product X @ X.T/nrow. Do it in batches if requested for lower memory requirements
    # nrow, ncol = X.shape
    # if num_chunks is None:
    #     K = X@X.T
    # else:
    #     # Chunked computation, sometimes helpful for memory reasons
    #     K = torch.zeros((ncol, ncol), device=X.device)
    #     chunk_size = (nrow + num_chunks - 1) // num_chunks  # Ceiling division

    #     for r in range(num_chunks):
    #         start = r * chunk_size
    #         end = min((r + 1) * chunk_size, ncol)
    #         g_chunk = X[start:end]
    #         K += g_chunk @ g_chunk.T
    # return K/nrow




    # def g_covariance(self): 
    #     # Compute covariance matrix of g observables
    #     if not hasattr(self, 'g_covariance_'): # Cache for speed
    #         self.g_covariance_ = self.g_secondmoments() - torch.outer(self.g_mean(), self.g_mean())
    #     return self.g_covariance_

    # ====================================================================================
    # Methods to compute observable statistics under tilted reverse distribution
    # ====================================================================================

    def _get_tilted_statistics(self, theta, return_mean=False, return_covariance=False, return_objective=False):
        # This internal method computes tilted statistics reverse distribution titled by theta. This may include
        # the objective ( θᵀ<g> - ln(<exp(θᵀg)>_{~p}) ), the tilted mean, and the tilted covariance

        assert return_mean or return_covariance or return_objective

        vals       = {}

        th_g       = self.rev_g_samples @ theta  # backward samples?

        # To improve numerical stability, the exponentially tilting discounts exp(-th_g_max)
        # The same multiplicative corrections enters into the normalization constant and the tilted
        # means and covariance, so its cancels out
        th_g_max    = torch.max(th_g)
        exp_tilt    = torch.exp(th_g - th_g_max)
        norm_const  = torch.mean(exp_tilt)

        if return_objective:
            # To return 'true' normalization constant, we need to correct again for th_g_max
            log_Z             = torch.log(norm_const) + th_g_max
            vals['objective'] = float( theta @ self.g_mean - log_Z )

        if return_mean or return_covariance:
            mean = exp_tilt @ self.rev_g_samples / self.nsamples / norm_const
            vals['tilted_mean'] = mean

            if return_covariance:
                if self.num_chunks is None:
                    K = torch.einsum('k,ki,kj->ij', exp_tilt, self.rev_g_samples, self.rev_g_samples)

                else:
                    # Chunked computation
                    K = torch.zeros((self.nobservables, self.nobservables), device=self.device)
                    chunk_size = (self.nsamples + self.num_chunks - 1) // self.num_chunks  # Ceiling division

                    for r in range(self.num_chunks):
                        start = r * chunk_size
                        end = min((r + 1) * chunk_size, self.nsamples)
                        g_chunk = self.rev_g_samples[start:end]
                        
                        K += torch.einsum('k,ki,kj->ij', exp_tilt[start:end], g_chunk, g_chunk)

<<<<<<< HEAD
                vals['tilted_covariance'] = K / self.nsamples / norm_const - torch.outer(mean, mean)  
=======
                vals['tilted_covariance'] = K / self.nsamples / norm_const - torch.outer(mean, mean)
>>>>>>> 42c1a53a

        return vals

    def get_objective(self, theta):
        # Return objective value for parameters theta
        v = self._get_tilted_statistics(theta, return_objective=True)
        return v['objective']


    # ==========================================
    # Entropy production (EP) estimation methods 
    # ==========================================

    def get_valid_solution(self, objective, theta, tst_objective=None):
        # This returns a Solution object, after doing some basic sanity checking of the values
        # This checking is useful in the undersampled regime with many dimensions and few samles
        if objective < 0:
            # EP estimate should never be negative, as we can always achieve objective=0 with all 0s theta
            objective = 0.0 
            if theta is not None:
                theta = 0*theta
        elif objective >= np.log(self.nsamples):
            # EP estimate should not be larger than log(# samples), because it is not possible
            # to estimate KL divergence larger than log(m) from m samples
            objective = np.log(self.nsamples)
        return Solution(objective=objective, theta=theta, tst_objective=tst_objective)


    def get_EP_MTUR(self):
        # Estimate EP using the multidimensional TUR method

        # The MTUR is defined as (1/2) (<g>_(p - ~p))^T K^-1 (<g>_p - <g>_(p - ~p))
        # where μ = (p + ~p)/2 is the mixture of the forward and reverse distributions
        # and K^-1 is covariance matrix of g under (p + ~p)/2.
        #
        # In our case, g is antisymmetric (<g>_p=-<g>_~p), so
        #        <g>_(p - ~p)  = 2<g>_p 
        #        [K^-1]_ij     = <g_i g_j>

        # # The code commented out below was for doing a 'heldout' estimate of the TUR
        # # For simplicity, we removed it 
        # if holdout:
        #     trn, tst  = self.split_train_test()
        #     sol       = trn.get_EP_MTUR(holdout=False)
        #     theta     = sol.theta
        #     tst_objective = tst.get_objective(theta)
        # else:
        #     A         = self.g_secondmoments()
        #     A        += self.linsolve_eps*eye_like(A)
        #     theta     = solve_linear_psd(A, 2*self.g_mean)
        #     tst_objective = None

        A = self.g_covariance_f_b + self.linsolve_eps*eye_like(self.g_covariance_f_b)
        theta     = solve_linear_psd(A, 2*self.g_mean_f_b)
        sigma     = float(theta @ self.g_mean)
        return self.get_valid_solution(objective=sigma, theta=theta)


    def get_EP_Newton(self, max_iter=1000, tol=1e-4, holdout=False, verbose=False,
        trust_radius=None, solve_constrained=True, adjust_radius=False,
        eta0=0.0, eta1=0.25, eta2=0.75, trust_radius_min=1e-3, trust_radius_max=1000.0, trust_radius_adjust_max_iter=100):
        """
        Estimate EP by optimizing objective using Newton's method. We support advanced
        features like Newton's method with trust region constraints

        Arguments:
          max_iter (int) : maximum number of iterations
          tol (float)    : early stopping once objective does not improve by more than tol
          holdout (bool) : whether to use holdout data for early stopping
          verbose (bool) : print debugging information

        Trust-region-related arguments:
          trust_radius (float or None) : maximum trust region (if None, trust region constraint are not used)
          solve_constrained (bool)     : if True, we find direction by solving the constrained trust-region problem 
                                         if False, we simply rescale usual Newton step to desired maximum norm 
          adjust_radius (bool)         : change trust-region radius in an adaptive way
          eta0=0.0, eta1=0.25, eta2=0.75,trust_radius_min,trust_radius_max,trust_radius_adjust_max_iter
                                       : hyperparameters for adjusting trust radius
        """

        if holdout:
            trn, tst = self.split_train_test()
            f_cur_trn = f_cur_tst = f_new_trn = f_new_tst = 0.0
        else:
            trn = self
            f_cur_trn = f_new_trn = 0.0
        
        theta = torch.zeros(self.nobservables, device=self.device)
        I     = torch.eye(self.nobservables, device=self.device)

        for _ in range(max_iter):
            # Find Newton step direction. We first get gradient and Hessian
            stats = trn._get_tilted_statistics(theta, return_mean=True, return_covariance=True)
            g_theta = stats['tilted_mean']
            H_theta = stats['tilted_covariance']

            if is_infnan(H_theta.sum()): 
                # Error occured, usually it means theta is too big
                if verbose: print('invalid Hessian in get_EP_Newton_steps')
                break

            grad = trn.g_mean - g_theta
            H_theta += self.linsolve_eps * I  # regularize Hessian by adding a small I

            if trust_radius is not None and solve_constrained:
                # Solve the constrained trust region problem using the
                # Steihaug-Toint Truncated Conjugate-Gradient Method

                for _ in range(trust_radius_adjust_max_iter): # loop until trust_radius is adjusted properly
                    delta_theta = steihaug_toint_cg(A=H_theta, b=grad, trust_radius=trust_radius)
                    new_theta  = theta + delta_theta
                    f_new_trn  = trn.get_objective(new_theta)

                    if not adjust_radius:    
                        # We don't care about adjust trust_radius, so we just accept the current direction
                        break

                    else:
                        pred_red = grad @ delta_theta + 0.5 * delta_theta @ (H_theta @ delta_theta)

                        act_red = f_new_trn - f_cur_trn
                        rho = act_red / (pred_red + 1e-20)

                        assert not is_infnan(rho), "rho is not a valid number in adjust_radius code. Try disabling adjust_radius=False"
                        if rho > eta0:      # accept new theta
                            break
                        if trust_radius < trust_radius_min:
                            trust_radius = trust_radius_min
                            break

                        if rho < eta1:
                            trust_radius *= 0.25
                        elif rho > eta2 and delta_theta.norm() >= trust_radius:
                            trust_radius = min(2.0 * trust_radius, trust_radius_max)


                else: # for loop finished without breaking
                    if verbose: 
                        print("max_iter reached in adjust_radius loop!")

            else:
                # Find regular Newton direction
                delta_theta = solve_linear_psd(A=H_theta, b=grad)
                if trust_radius is not None:
                    # We do a quick-and-dirty approximation to trust-region constraint
                    # by rescaling norm of Newton step if it is too large
                    delta_theta *= trust_radius/max(trust_radius, delta_theta.norm())
                new_theta  = theta + delta_theta
                f_new_trn  = trn.get_objective(new_theta)


            last_round = False # set to True if we want break after updating theta and objective values

            if is_infnan(f_new_trn) or f_new_trn <= f_cur_trn:  
                break                  # Training value should be finite and increasing
            elif np.abs(f_new_trn - f_cur_trn) <= tol: 
                last_round = True      # Break when training objective stops improving by more than tol
            elif f_new_trn > np.log(trn.nsamples):  
                # One cannot reliably estimate KL divergence larger than log(# samples).
                # This is a signature of undersampling; when it happens, we clip our estimate of the 
                # objective and exit
                f_new_trn = np.log(trn.nsamples)
                last_round = True

            if holdout:                # Do the same checks but now on the heldout test data
                f_new_tst = tst.get_objective(new_theta) 
                if is_infnan(f_new_tst) or f_new_tst <= f_cur_tst:
                    break
                elif np.abs(f_new_tst - f_cur_tst) <= tol:
                    last_round = True
                elif f_new_tst > np.log(tst.nsamples):
                    f_new_tst = np.log(tst.nsamples)
                    last_round = True

            # Update our estimate of the paramters and objective value
            f_cur_trn, theta = f_new_trn, new_theta
            if holdout:
                f_cur_tst = f_new_tst

            if last_round:
                break

        else:   # for loop did not break
            if max_iter > 10 and verbose:
                # print warning about max iterations reached, but only if its a large number
                print(f'max_iter {max_iter} reached in get_EP_Newton!')
            pass

        if holdout:
            return self.get_valid_solution(objective=self.get_objective(theta), theta=theta, tst_objective=f_cur_tst)
        else:
            return self.get_valid_solution(objective=f_cur_trn, theta=theta)



    def get_EP_GradientAscent(self, theta_init=None, holdout=False, lr=0.01, max_iter=1000, tol=1e-4, verbose=False,
                              use_Adam=True, beta1=0.9, beta2=0.999, skip_warm_up=False):
        """
        Estimate EP using gradient ascent algorithm

        Arguments:
          theta_init     : torch tensor (of length (nspins-1)), specifiying initial parameters (set to 0s if None)
          holdout (bool) : whether to use holdout data for early stopping
          lr             : learning rate
          max_iter (int) : maximum number of iterations
          tol (float)    : early stopping once objective does not improve by more than tol
          verbose (bool) : print debugging information

        Adam-related arguments:
          use_Adam       : whether to use use_Adam algorithm w/ momentum or just regular grad. ascent
          beta1, beta2   : Adam moment decay parameters
          skip_warm_up   : Adam option
        
        Returns:
          Solution object with objective (EP estimate), theta, and tst_objective (if holdout)
        """


        if holdout:
            trn, tst = self.split_train_test()
            f_cur_trn, f_cur_tst = np.nan, np.nan
        else:
            trn = self
            f_cur_trn = np.nan
        
        if theta_init is not None:
            new_theta = theta_init
        else:
            new_theta = torch.zeros(self.nobservables, device=self.device)

        m = torch.zeros_like(new_theta)
        v = torch.zeros_like(new_theta)

        for t in range(max_iter):
            tilted_stats = trn._get_tilted_statistics(new_theta, return_objective=True, return_mean=True)
            f_new_trn    = tilted_stats['objective']

            grad         = trn.g_mean - tilted_stats['tilted_mean']   # Gradient


            # Different conditions that will stop optimization. See get_EP_Newton above
            # for a description of different branches
            last_round = False # flag that indicates whether to break after updating values
            if is_infnan(f_new_trn) or f_new_trn <= f_cur_trn:
                break
            elif f_new_trn > np.log(trn.nsamples):
                f_new_trn = np.log(trn.nsamples)
                last_round = True
            elif np.abs(f_new_trn - f_cur_trn) <= tol: 
                last_round = True

            if holdout:
                f_new_tst = tst.get_objective(new_theta) 
                if is_infnan(f_new_tst) or f_new_tst <= f_cur_tst:
                    break
                elif f_new_tst > np.log(tst.nsamples):
                    f_new_tst = np.log(tst.nsamples)
                    last_round = True
                elif np.abs(f_new_tst - f_cur_tst) <= tol:
                    last_round = True

            f_cur_trn, theta = f_new_trn, new_theta
            if holdout:
                f_cur_tst = f_new_tst

            if last_round:
                break


            if use_Adam:
                # Adam moment updates
                m = beta1 * m + (1 - beta1) * grad
                v = beta2 * v + (1 - beta2) * (grad**2)
                if skip_warm_up:
                    m_hat = m
                    v_hat = v
                else:
                    m_hat = m / (1 - beta1 ** (t+1))
                    v_hat = v / (1 - beta2 ** (t+1))

                # Compute parameter update
                delta_theta = lr * m_hat / (v_hat.sqrt() + 1e-8)

                new_theta += delta_theta

            else:
                # regular gradient ascent
                delta_theta = lr * grad

            new_theta = theta + delta_theta

        else:   # for loop did not break
            if verbose:
                # print warning about max iterations reached, but only if its a large number
                print(f'max_iter {max_iter} reached in get_EP_GradientAscent!')
            pass

        if holdout:
            return self.get_valid_solution(objective=self.get_objective(theta), theta=theta, tst_objective=f_cur_tst)
        else:
            return self.get_valid_solution(objective=f_cur_trn, theta=theta)
<|MERGE_RESOLUTION|>--- conflicted
+++ resolved
@@ -179,11 +179,7 @@
                         
                         K += torch.einsum('k,ki,kj->ij', exp_tilt[start:end], g_chunk, g_chunk)
 
-<<<<<<< HEAD
-                vals['tilted_covariance'] = K / self.nsamples / norm_const - torch.outer(mean, mean)  
-=======
                 vals['tilted_covariance'] = K / self.nsamples / norm_const - torch.outer(mean, mean)
->>>>>>> 42c1a53a
 
         return vals
 
