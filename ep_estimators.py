# ============================================================
# Contains methods to estimate EP in multipartite spin systems
# ============================================================

# The key datastructure here is S. This is a 2d torch tensor of -1 and 1s
# whose shape is (number of samples, number of spins). Each row indicates
# the state of the system right before spin i changed state. 

# The observables are g_{ij} = (x_i' - x_i) x_j where x_i' and x_i 
# indicates the state of spin i after and before the jump, 
# x_j is the state of every other spin


import os, time
import numpy as np
from collections import namedtuple

os.environ["PYTORCH_ENABLE_MPS_FALLBACK"]='1'
import torch

from utils import *

# ================================================================================
# Estimate EP using the multidimensional TUR method
# ================================================================================
def get_EP_MTUR(g_samples, rev_g_samples, num_chunks=None, linsolve_eps=1e-4):
    # The MTUR is defined as (1/2) (<g>_(p - ~p))^T K^-1 (<g>_p - <g>_(p - ~p))
    # where μ = (p + ~p)/2 is the mixture of the forward and reverse distributions
    # and K^-1 is covariance matrix of g under (p + ~p)/2.
    # 
    # Arguments
    #   g_samples                : 2d tensor (nsamples x nobservables) containing samples of observables
    #                              under reverse process 
    #   rev_g_samples            : 2d tensor (nsamples x nobservables) containing samples of observables
    #                              under reverse process 
    # Optional arguments
    #   num_chunks (int)         : chunk covariance computations to reduce memory requirements
    #   linsolve_eps (float)     : regularization parameter for covariance matrices, used to improve
    #                               numerical stability of linear solvers

    g_samples     = numpy_to_torch(g_samples)
    rev_g_samples = numpy_to_torch(rev_g_samples)

    g_mean       = g_samples.mean(axis=0) 
    rev_g_mean   = rev_g_samples.mean(axis=0)
    mean_diff    = g_mean - rev_g_mean

    # now compute covariance of (p + ~p)/2
    combined_samples = torch.concatenate([g_samples, rev_g_samples], dim=0)
    combined_mean    = (g_mean + rev_g_mean)/2

    num_forward      = g_samples.shape[0] 
    num_reverse      = rev_g_samples.shape[0]
    num_total        = num_forward + num_reverse
    weights          = torch.empty(num_forward + num_reverse)
    weights[:num_forward] = 1.0/num_forward/2.0
    weights[num_forward:] = 1.0/num_reverse/2.0

    if num_chunks is None:
        combined_cov = torch.einsum('k,ki,kj->ij', weights, combined_samples, combined_samples)

    else:
        # Chunked computation
        num_observables = g_samples.shape[1]
        combined_cov = torch.zeros((num_observables, num_observables), device=g_samples.device)
        chunk_size = (num_total + num_chunks - 1) // num_chunks  # Ceiling division

        for r in range(num_chunks):
            start = r * chunk_size
            end = min((r + 1) * chunk_size, num_total)
            chunk = combined_samples[start:end]
            
            combined_cov += torch.einsum('k,ki,kj->ij', weights[start:end], chunk, chunk)

    combined_cov += linsolve_eps*eye_like(combined_cov)
    x  = solve_linear_psd(combined_cov, mean_diff)
    return float(x @ mean_diff)/2


# ================================================================================
# Dataset class
# This class is used to store the data set of observables samples. It is also used
# to compute the objective function and tilted statistics for the EP estimation methods
# ================================================================================

class Dataset(object):
    def __init__(self, g_mean, rev_g_samples):
        # Arguments:
        #   g_mean            : 1d tensor of length nobservables
        #   rev_g_samples     : optional 2d tensor (nsamples x nobservables)
        self.g_mean        = numpy_to_torch(g_mean)
        self.rev_g_samples = numpy_to_torch(rev_g_samples)

        self.nsamples, self.nobservables = self.rev_g_samples.shape
        self.device = self.rev_g_samples.device


    def _get_trn_indices(self, holdout_fraction, holdout_shuffle=False):
        # Get indices for training and testing data
        assert 0 <= holdout_fraction <= 1, "holdout_fraction must be between 0 and 1"
        trn_nsamples = self.nsamples - int(self.nsamples * holdout_fraction)

        if holdout_shuffle:
            perm = np.random.permutation(self.nsamples)
            trn_indices = perm[:trn_nsamples]
            tst_indices = perm[trn_nsamples:]
        else:
            trn_indices = np.arange(trn_nsamples)
            tst_indices = np.arange(trn_nsamples, self.nsamples)

        return trn_indices, tst_indices
    

    def split_train_test(self, holdout_fraction, holdout_shuffle=False):
        # Split current data set into training and heldout testing part
        trn_indices, tst_indices = self._get_trn_indices(holdout_fraction, holdout_shuffle)
        trn = type(self)(g_mean=self.g_mean, rev_g_samples=self.rev_g_samples[trn_indices])
        tst = type(self)(g_mean=self.g_mean, rev_g_samples=self.rev_g_samples[tst_indices])
        return trn, tst

    def get_tilted_statistics(self, theta, return_mean=False, return_covariance=False, return_objective=False, num_chunks=None):
        # Compute tilted statistics under the reverse distribution titled by theta. This may include
        # the objective ( θᵀ<g> - ln(<exp(θᵀg)>_{~p}) ), the tilted mean, and the tilted covariance

        assert return_mean or return_covariance or return_objective

        vals       = {}

        with torch.no_grad():
        
            th_g = self.rev_g_samples @ theta

            # To improve numerical stability, the exponentially tilting discounts exp(-th_g_max)
            # The same multiplicative corrections enters into the normalization constant and the tilted
            # means and covariance, so its cancels out
            th_g_max    = torch.max(th_g)
            exp_tilt    = torch.exp(th_g - th_g_max)
            norm_const  = torch.mean(exp_tilt)

            if return_objective:
                # To return 'true' normalization constant, we need to correct again for th_g_max
                log_Z             = torch.log(norm_const) + th_g_max
                vals['objective'] = float( theta @ self.g_mean - log_Z )

            if return_mean or return_covariance:
                mean = exp_tilt @ self.rev_g_samples / self.nsamples / norm_const
                vals['tilted_mean'] = mean

                if return_covariance:
                    if num_chunks is None:
                        K = torch.einsum('k,ki,kj->ij', exp_tilt, self.rev_g_samples, self.rev_g_samples)

                    else:
                        # Chunked computation
                        K = torch.zeros((self.nobservables, self.nobservables), device=self.device)
                        chunk_size = (self.nsamples + num_chunks - 1) // num_chunks  # Ceiling division

                        for r in range(num_chunks):
                            start = r * chunk_size
                            end = min((r + 1) * chunk_size, self.nsamples)
                            g_chunk = self.rev_g_samples[start:end]
                            
                            K += torch.einsum('k,ki,kj->ij', exp_tilt[start:end], g_chunk, g_chunk)

                    vals['tilted_covariance'] = K / self.nsamples / norm_const - torch.outer(mean, mean)

        return vals


    def get_objective(self, theta):
        # Return objective value for parameters theta
        v = self.get_tilted_statistics(theta, return_objective=True)
        return v['objective']






class RawDataset(Dataset):
    def __init__(self, X0, X1):
        # Arguments:
        # X0          : 2d tensor (nsamples x N) containing initial states of the system
        # X1          : 2d tensor (nsamples x N) containing final states of the system
        
        assert(X0.shape == X1.shape)
        
        self.X0 = numpy_to_torch(X0)
        self.X1 = numpy_to_torch(X1)
        
        # self.N indicates dimensionality of the system
        self.nsamples, self.N = self.X0.shape

        self.device = self.X0.device

        g_mean_raw = (self.X1.T @ self.X0 - self.X0.T @ self.X1 )/ self.nsamples  # shape (N, N)
        triu_indices = torch.triu_indices(self.N, self.N, offset=1, device=self.device)
        self.g_mean = g_mean_raw[triu_indices[0], triu_indices[1]]

        self.nobservables = self.g_mean.shape[0]


    def split_train_test(self, holdout_fraction, holdout_shuffle=False):
        # Split current data set into training and heldout testing part
        trn_indices, tst_indices = self._get_trn_indices(holdout_fraction, holdout_shuffle)
        trn = type(self)(X0=self.X0[trn_indices], X1=self.X1[trn_indices])
        tst = type(self)(X0=self.X0[tst_indices], X1=self.X1[tst_indices])
        return trn, tst


    def get_tilted_statistics(self, theta, return_mean=False, return_covariance=False, return_objective=False, num_chunks=None):
        # Compute tilted statistics under the reverse distribution titled by theta. This may include
        # the objective ( θᵀ<g> - ln(<exp(θᵀg)>_{~p}) ), the tilted mean, and the tilted covariance

        # Here we consider bilinear g_{ij} = x_i * x'_j,
        # using upper-triangular theta without materializing full g_samples.

        if return_covariance:
            raise NotImplementedError("Covariance not implemented for RawDataset")
        

        triu = torch.triu_indices(self.N, self.N, offset=1, device=self.device)
        
        # 1. θᵀg_k
        Theta = torch.zeros((self.N, self.N), device=self.device)
        Theta[triu[0], triu[1]] = theta
        Y = (Theta - Theta.T) @ self.X1.T
        th_g = torch.sum(self.X0 * Y.T, dim=1)

        th_g_max = torch.max(th_g)
        exp_tilt = torch.exp(th_g - th_g_max)
        norm_const  = torch.mean(exp_tilt)
        weights = exp_tilt / norm_const
        vals = {}
        
        if return_objective:
            # To return 'true' normalization constant, we need to correct again for th_g_max
            log_Z = torch.log(norm_const) + th_g_max
            vals['objective'] = float(theta @ self.g_mean - log_Z)

        if return_mean or return_covariance:
            weighted_X = self.X0 * weights[:, None]
            mean_mat = (weighted_X.T @ self.X1) / self.nsamples / norm_const  # shape (n, n)
            mean_mat_asymm = mean_mat - mean_mat.T
            g_mean_vec = mean_mat_asymm[triu[0], triu[1]]
            vals['tilted_mean'] = g_mean_vec

        return vals

    
        

# EPEstimators return Solution namedtuples such as the following
#   objective (float) : estimate of EP
#   theta (torch tensor of length nobservables) : optimal conjugate parameters
#   tst_objective (float) : estimate of EP on heldout test data (if holdout is used)
Solution = namedtuple('Solution', ['objective', 'theta', 'tst_objective'], defaults=[None])

# ==========================================
# Entropy production (EP) estimation methods 
# ==========================================
class EPEstimators(object):
    # EP estimators based on optimizing our variational principle
    #  
    def __init__(self, data, use_upper_only=False):
        """
        Parameters:
            data              : data object
            use_upper_only    : if True, interpret theta as flattened upper-triangle (i<j) of n x n
        """
        self.data = data


    def get_valid_solution(self, objective, theta, tst_objective=None):
        # This returns a Solution object, after doing some basic sanity checking of the values
        # This checking is useful in the undersampled regime with many dimensions and few samles
        if objective < 0:
            # EP estimate should never be negative, as we can always achieve objective=0 with all 0s theta
            objective = 0.0 
            if theta is not None:
                theta = 0*theta
        elif objective >= np.log(self.data.nsamples):
            # EP estimate should not be larger than log(# samples), because it is not possible
            # to estimate KL divergence larger than log(m) from m samples
            objective = np.log(self.data.nsamples)
        return Solution(objective=objective, theta=theta, tst_objective=tst_objective)


    def get_EP_Newton(self, 
                      holdout=False, holdout_fraction=1/2, holdout_shuffle=False, verbose=False,
                      max_iter=1000, tol=1e-4, linsolve_eps=1e-4, num_chunks=None,
                      trust_radius=None, solve_constrained=True, adjust_radius=False,
                      eta0=0.0, eta1=0.25, eta2=0.75, trust_radius_min=1e-3, trust_radius_max=1000.0, trust_radius_adjust_max_iter=100):
        """
        Estimate EP by optimizing objective using Newton's method. We support advanced
        features like Newton's method with trust region constraints

        Arguments (all optional):
          holdout (bool)   : if True, we split the data into training and testing sets
          holdout_fraction : fraction of samples for test split
          holdout_shuffle  : shuffle data before splitting
          verbose (bool)   : print debugging information
          max_iter (int)   : maximum number of iterations
          tol (float)      : early stopping once objective does not improve by more than tol
          linsolve_eps     : regularization parameter for linear solvers (helps numerical stability)
          num_chunks       : chunk size for memory-efficient covariance computation

        Trust-region-related arguments (all optional):
          trust_radius (float or None) : maximum trust region (if None, trust region constraint are not used)
          solve_constrained (bool)     : if True, we find direction by solving the constrained trust-region problem 
                                         if False, we simply rescale usual Newton step to desired maximum norm 
          adjust_radius (bool)         : change trust-region radius in an adaptive way
          eta0=0.0, eta1=0.25, eta2=0.75,trust_radius_min,trust_radius_max,trust_radius_adjust_max_iter
                                       : hyperparameters for adjusting trust radius
        """
        with torch.no_grad():   # We don't need to torch to keep track of gradients (sometimes a bit faster)

            if holdout:
                trn, tst = self.data.split_train_test(holdout_fraction, holdout_shuffle)
                f_cur_trn = f_cur_tst = f_new_trn = f_new_tst = 0.0
            else:
                trn = self.data
                f_cur_trn = f_new_trn = 0.0
            
            theta = torch.zeros(trn.nobservables, device=trn.device)
            I     = torch.eye(len(theta), device=theta.device)

            for _ in range(max_iter):
                # Find Newton step direction. We first get gradient and Hessian
                stats = trn.get_tilted_statistics(theta, return_mean=True, return_covariance=True, num_chunks=num_chunks)
                g_theta = stats['tilted_mean']
                H_theta = stats['tilted_covariance']

                if is_infnan(H_theta.sum()): 
                    # Error occured, usually it means theta is too big
                    if verbose: print('invalid Hessian in get_EP_Newton_steps')
                    break

                grad = trn.g_mean - g_theta
                H_theta += linsolve_eps * I  # regularize Hessian by adding a small I

                if trust_radius is not None and solve_constrained:
                    # Solve the constrained trust region problem using the
                    # Steihaug-Toint Truncated Conjugate-Gradient Method

                    for _ in range(trust_radius_adjust_max_iter): # loop until trust_radius is adjusted properly
                        delta_theta = steihaug_toint_cg(A=H_theta, b=grad, trust_radius=trust_radius)
                        new_theta  = theta + delta_theta
                        f_new_trn  = trn.get_objective(new_theta)

                        if not adjust_radius:    
                            # We don't care about adjust trust_radius, so we just accept the current direction
                            break

                        else:
                            pred_red = grad @ delta_theta + 0.5 * delta_theta @ (H_theta @ delta_theta)

                            act_red = f_new_trn - f_cur_trn
                            rho = act_red / (pred_red + 1e-20)

                            assert not is_infnan(rho), "rho is not a valid number in adjust_radius code. Try disabling adjust_radius=False"
                            if rho > eta0:      # accept new theta
                                break
                            if trust_radius < trust_radius_min:
                                trust_radius = trust_radius_min
                                break

                            if rho < eta1:
                                trust_radius *= 0.25
                            elif rho > eta2 and delta_theta.norm() >= trust_radius:
                                trust_radius = min(2.0 * trust_radius, trust_radius_max)


                    else: # for loop finished without breaking
                        if verbose: 
                            print("max_iter reached in adjust_radius loop!")

                else:
                    # Find regular Newton direction
                    delta_theta = solve_linear_psd(A=H_theta, b=grad)
                    if trust_radius is not None:
                        # We do a quick-and-dirty approximation to trust-region constraint
                        # by rescaling norm of Newton step if it is too large
                        delta_theta *= trust_radius/max(trust_radius, delta_theta.norm())
                    new_theta  = theta + delta_theta
                    f_new_trn  = trn.get_objective(new_theta)


                last_round = False # set to True if we want break after updating theta and objective values

                if is_infnan(f_new_trn) or f_new_trn <= f_cur_trn:  
                    break                  # Training value should be finite and increasing
                elif np.abs(f_new_trn - f_cur_trn) <= tol: 
                    last_round = True      # Break when training objective stops improving by more than tol
                elif f_new_trn > np.log(trn.nsamples):  
                    # One cannot reliably estimate KL divergence larger than log(# samples).
                    # This is a signature of undersampling; when it happens, we clip our estimate of the 
                    # objective and exit
                    f_new_trn = np.log(trn.nsamples)
                    last_round = True

                if holdout:                # Do the same checks but now on the heldout test data
                    f_new_tst = tst.get_objective(new_theta) 
                    if is_infnan(f_new_tst) or f_new_tst <= f_cur_tst:
                        break
                    elif np.abs(f_new_tst - f_cur_tst) <= tol:
                        last_round = True
                    elif f_new_tst > np.log(tst.nsamples):
                        f_new_tst = np.log(tst.nsamples)
                        last_round = True

                # Update our estimate of the paramters and objective value
                f_cur_trn, theta = f_new_trn, new_theta
                if holdout:
                    f_cur_tst = f_new_tst

                if last_round:
                    break

            else:   # for loop did not break
                if max_iter > 10 and verbose:
                    # print warning about max iterations reached, but only if its a large number
                    print(f'max_iter {max_iter} reached in get_EP_Newton!')
                pass

            if holdout:
                objective = self.data.get_objective(theta)
                return self.get_valid_solution(objective=objective, theta=theta, tst_objective=f_cur_tst)
            else:
                return self.get_valid_solution(objective=f_cur_trn, theta=theta)



<<<<<<< HEAD
    def get_EP_GradientAscent(self, theta_init=None, holdout=False, lr=0.01, max_iter=1000, patience = 10, tol=1e-4, verbose=False,
=======
    def get_EP_GradientAscent(self, theta_init=None, 
                              holdout=False, holdout_fraction=1/2, holdout_shuffle=False, 
                              lr=0.01, max_iter=1000, min_iter=100, tol=1e-4, verbose=False,
>>>>>>> 4b54c619
                              use_Adam=True, beta1=0.9, beta2=0.999, skip_warm_up=False):
        """
        Estimate EP using gradient ascent algorithm

        Arguments:
          theta_init     : torch tensor (of length (nspins-1)), specifiying initial parameters (set to 0s if None)
          holdout (bool)   : if True, we split the data into training and testing sets
          holdout_fraction : fraction of samples for test split
          holdout_shuffle  : shuffle data before splitting
          lr             : learning rate
          max_iter (int) : maximum number of iterations
          tol (float)    : early stopping once objective does not improve by more than tol
          verbose (bool) : print debugging information

        Adam-related arguments:
          use_Adam       : whether to use use_Adam algorithm w/ momentum or just regular grad. ascent
          beta1, beta2   : Adam moment decay parameters
          skip_warm_up   : Adam option
        
        Returns:
          Solution object with objective (EP estimate), theta, and tst_objective (if holdout)
        """

        with torch.no_grad():  # We calculate our own gradients, so we don't need to torch to do it (sometimes a bit faster)

            if holdout:
                trn, tst = self.data.split_train_test(holdout_fraction, holdout_shuffle)
                f_cur_trn, f_cur_tst = np.nan, np.nan
            else:
                trn = self.data
                f_cur_trn = np.nan
            
            if theta_init is not None:
                new_theta = theta_init
            else:
                new_theta = torch.zeros(trn.nobservables, device=trn.device)

            m = torch.zeros_like(new_theta)
            v = torch.zeros_like(new_theta)
            
            best_tst_score = -float('inf')  # for maximization
            patience_counter = 0
            for t in range(max_iter):
                tilted_stats = trn.get_tilted_statistics(new_theta, return_objective=True, return_mean=True)
                f_new_trn    = tilted_stats['objective']

                grad         = trn.g_mean - tilted_stats['tilted_mean']   # Gradient


                # Different conditions that will stop optimization. See get_EP_Newton above
                # for a description of different branches
                last_round = False # flag that indicates whether to break after updating values
                if is_infnan(f_new_trn):
                    print(f"[Stopping] Invalid value (NaN or Inf) in training objective at iter {t}")
                    break
#                elif f_new_trn <= f_cur_trn and t > min_iter:
#                    print(f"[Stopping] Training objective did not improve (f_new_trn <= f_cur_trn) at iter {t}")
#                    break
                elif f_new_trn > np.log(trn.nsamples):
                    print(f"[Clipping] Training objective exceeded log(#samples), clipping to log(nsamples) at iter {t}")
                    f_new_trn = np.log(trn.nsamples)
                    last_round = True
                elif np.abs(f_new_trn - f_cur_trn) <= tol:
                    if verbose:
                        print(f"[Converged] Training objective change below tol={tol} at iter {t}")
                    last_round = True

                if holdout:
                    f_new_tst = tst.get_objective(new_theta) 
                    train_gain = f_new_trn - f_cur_trn
                    test_drop = f_cur_tst - f_new_tst
                    if is_infnan(f_new_tst):
                        if verbose:
                            print(f"[Stopping] Invalid value (NaN or Inf) in test objective at iter {t}")
                        break
<<<<<<< HEAD
#                    elif test_drop > 0 and train_gain > tol :
#                        print(f"[Stopping] Test objective did not improve (f_new_tst <= f_cur_tst and (f_new_trn - f_cur_trn) > tol ) at iter {t}")
#                        break
=======
                    elif test_drop > 0 and train_gain > tol :
                        if verbose:
                            print(f"[Stopping] Test objective did not improve (f_new_tst <= f_cur_tst and (f_new_trn - f_cur_trn) > tol ) at iter {t}")
                        break
>>>>>>> 4b54c619
                    elif f_new_tst > np.log(tst.nsamples):
                        if verbose:
                            print(f"[Clipping] Test objective exceeded log(#samples), clipping at iter {t}")
                        f_new_tst = np.log(tst.nsamples)
                        last_round = True
                    elif np.abs(f_new_tst - f_cur_tst) <= tol:
                        if verbose:
                            print(f"[Converged] Test objective change below tol={tol} at iter {t}")
                        last_round = True
                    
                    if f_new_tst > best_tst_score:
                        best_tst_score = f_new_tst
                        best_theta = new_theta.clone()  # Save the best model
                        patience_counter = 0
                    else:
                        patience_counter += 1
                    if patience_counter >= patience:
                        print(f"[Stopping] Test objective did not improve  (f_new_tst <= f_cur_tst and)  for {patience} steps iter {t}")
                        theta = best_theta.clone()
                        break
                        
                f_cur_trn, theta = f_new_trn, new_theta
                if holdout:
                    f_cur_tst = f_new_tst

                if last_round:
                    break


                if use_Adam:
                    # Adam moment updates
                    m = beta1 * m + (1 - beta1) * grad
                    v = beta2 * v + (1 - beta2) * (grad**2)
                    if skip_warm_up:
                        m_hat = m
                        v_hat = v
                    else:
                        m_hat = m / (1 - beta1 ** (t+1))
                        v_hat = v / (1 - beta2 ** (t+1))

                    # Compute parameter update
                    delta_theta = lr * m_hat / (v_hat.sqrt() + 1e-8)

                    new_theta += delta_theta

                else:
                    # regular gradient ascent
                    delta_theta = lr * grad

                new_theta = theta + delta_theta

            else:   # for loop did not break
                if verbose:
                    # print warning about max iterations reached, but only if its a large number
                    print(f'max_iter {max_iter} reached in get_EP_GradientAscent!')
                pass

            if holdout:
                objective = self.data.get_objective(theta)
                return self.get_valid_solution(objective=objective, theta=theta, tst_objective=f_cur_tst)
            else:
                return self.get_valid_solution(objective=f_cur_trn, theta=theta)
<|MERGE_RESOLUTION|>--- conflicted
+++ resolved
@@ -431,13 +431,9 @@
 
 
 
-<<<<<<< HEAD
-    def get_EP_GradientAscent(self, theta_init=None, holdout=False, lr=0.01, max_iter=1000, patience = 10, tol=1e-4, verbose=False,
-=======
     def get_EP_GradientAscent(self, theta_init=None, 
                               holdout=False, holdout_fraction=1/2, holdout_shuffle=False, 
-                              lr=0.01, max_iter=1000, min_iter=100, tol=1e-4, verbose=False,
->>>>>>> 4b54c619
+                              lr=0.01, max_iter=1000, patience = 10, tol=1e-4, verbose=False,
                               use_Adam=True, beta1=0.9, beta2=0.999, skip_warm_up=False):
         """
         Estimate EP using gradient ascent algorithm
@@ -513,16 +509,9 @@
                         if verbose:
                             print(f"[Stopping] Invalid value (NaN or Inf) in test objective at iter {t}")
                         break
-<<<<<<< HEAD
 #                    elif test_drop > 0 and train_gain > tol :
 #                        print(f"[Stopping] Test objective did not improve (f_new_tst <= f_cur_tst and (f_new_trn - f_cur_trn) > tol ) at iter {t}")
 #                        break
-=======
-                    elif test_drop > 0 and train_gain > tol :
-                        if verbose:
-                            print(f"[Stopping] Test objective did not improve (f_new_tst <= f_cur_tst and (f_new_trn - f_cur_trn) > tol ) at iter {t}")
-                        break
->>>>>>> 4b54c619
                     elif f_new_tst > np.log(tst.nsamples):
                         if verbose:
                             print(f"[Clipping] Test objective exceeded log(#samples), clipping at iter {t}")
