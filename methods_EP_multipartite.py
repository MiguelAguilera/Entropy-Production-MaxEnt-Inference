import torch

import numpy as np

# =======================
# Spin Model and Correlations
# =======================

def exp_EP_spin_model(Da, J_i, i):
    """
    Compute empirical entropy production contribution from spin `i` using 
    correlation matrix Da and interaction matrix J.
    """
#    return torch.sum((J[i, :]-J[:,i])* Da)/2
    return torch.sum(J_i * Da) 
    
def correlations(S, i):
    """
    Compute pairwise correlations for spin `i`
    """
    N, nflips = S.shape
    Da = torch.einsum('r,jr->j', (-2 * S[i, :]), S) / nflips
    return Da

def correlations4(S, i):
    """
    Compute 4th-order correlation matrix for spin `i`.
    """
    N, nflips = S.shape
    K = (4 * S) @ S.T / nflips
    return K

# =======================
# Correlations with Theta (weighted by model parameters)
# =======================

def correlations_theta(S, theta, i):
    """
    Compute weighted pairwise correlations using theta.
    THESE ARE NOT YET DIVIDED BY THE NORMALIZATION CONSTANT.
    """
    N, nflips = S.shape
    S_without_i = torch.cat((S[:i, :], S[i+1:, :]))  # remove spin i
    thf = (-2 * S[i, :]) * (theta @ S_without_i)
    S1_S = -(-2 * S[i, :]) * torch.exp(-thf)
    Da = torch.einsum('r,jr->j', S1_S, S) / nflips
    Z = torch.sum(torch.exp(-thf)) / nflips
    return Da, Z

def correlations4_theta(S, theta, i):
    """
    Compute weighted 4th-order correlations using theta.
    THESE ARE NOT YET DIVIDED BY THE NORMALIZATION CONSTANT.
    """
    N, nflips = S.shape
    S_without_i = torch.cat((S[:i, :], S[i+1:, :]))
    thf = (-2 * S[i, :]) * (theta @ S_without_i)
    K = (4 * torch.exp(-thf) * S) @ S.T / nflips
#    K[i, :] = 0
#    K[:, i] = 0
    return K

# =======================
# Partition Function Estimate
# =======================

def norm_theta(S, theta, i):
    """
    Estimate normalization constant Z from the partition function under theta.
    """
    N, nflips = S.shape
    S_without_i = torch.cat((S[:i, :], S[i+1:, :]))
    thf = (-2 * S[i, :]) * (theta @ S_without_i)
    Z = torch.sum(torch.exp(-thf)) / nflips
    return Z

# =======================
# Matrix Processing Utilities
# =======================

def K_nodiag(Ks, i):
    """
    Remove the i-th row and column from matrix Ks.
    """
    Ks_no_row = torch.cat([Ks[:i, :], Ks[i+1:, :]], dim=0)
    Ks_no_row_col = torch.cat([Ks_no_row[:, :i], Ks_no_row[:, i+1:]], dim=1)
    return Ks_no_row_col

def remove_i(A, i):
    """
    Remove the i-th element from a 1D tensor A.
    """
    r = torch.cat((A[:i], A[i+1:]))
    #print(A,i,r)
    return r

# =======================
# Linear Solver for Theta Estimation
# =======================

def solve_linear_theta(Da, Da_th, Ks_th, i):
    """
    Solve the linear system to compute theta using regularized inversion.
    """
    Dai    = remove_i(Da, i)
    Dai_th = remove_i(Da_th, i)
    Ks_no_diag_th = K_nodiag(Ks_th, i)
    rhs_th = Dai - Dai_th

#    I = torch.eye(Ks_no_diag_th.size(-1), dtype=Ks_th.dtype)
#    
#    alpha = 1e-1*torch.trace(Ks_no_diag_th)/len(Ks_no_diag_th)
#    dtheta = torch.linalg.solve(Ks_no_diag_th + alpha*I, rhs_th)

    epsilon = 1e-6
    I = torch.eye(Ks_no_diag_th.size(-1), dtype=Ks_th.dtype)

    while True:
        try:
            dtheta = torch.linalg.solve(Ks_no_diag_th + epsilon * I, rhs_th)
            break
        except torch._C._LinAlgError:
            epsilon *= 10  # Increase regularization if matrix is singular
            print(f"Matrix is singular, increasing epsilon to {epsilon}")

    return dtheta

# =======================
# Entropy Production Estimators
# =======================
# import gd
# def get_EP_gd2(S, i, x0=None):
#     # NEED TO FINISH THIS
#     N = S.shape[0]
#     if x0 is None:
#         x0 = np.zeros(N)

#     g_t = torch.zeros_like(S)
#     for j in range(N):
#         g_t[j,:] = -2*S[i,:]*S[j,:]    # these are the observables
#     g_t_noI = torch.cat((g_t[:i,:], g_t[i+1:,:]))
#     g_avg=g_t_noI.mean(axis=1)           # conditional averages 

#     def func(theta): 
#         obj = theta@g_avg - torch.log(norm_theta(S, theta, i))
#         return -obj
#     def grad(theta):
#         m1 = g_avg
#         Da_th = correlations_theta(S, theta, i)/norm_theta(S, theta, i)
#         r = m1
#         r[:i] -= Da_th[:i]
#         r[i:] -= Da_th[i+1:]
#         return r

#     optimal_params, obj_values, iterations = gd.adam_optimizer(
#          func, 
#          grad,
#          x0
#     )
#     return obj_values[-1], optimal_params

def get_EP_Newton(S, i):
    """
    Compute entropy production estimate using the 1-step Newton method for spin i.
    """
    N, nflips = S.shape
    Da = correlations(S, i)
    Ks = correlations4(S, i)
    Ks -= torch.einsum('j,k->jk', Da, Da)
    
    theta = solve_linear_theta(Da, -Da, Ks, i)
    Dai = remove_i(Da, i)
    
    Z = norm_theta(S, theta, i)

    Dai = remove_i(Da, i)
    sig_N1 = theta @ Dai - torch.log(norm_theta(S, theta, i))
    return sig_N1.item(), theta, Da


def get_EP_MTUR(S, i):
    """
    Compute entropy production estimate using the MTUR method for spin i.
    """
    Da = correlations(S, i)
    Ks = correlations4(S, i)
    theta = solve_linear_theta(Da, -Da, Ks, i)
    Dai = remove_i(Da, i)
    sig_MTUR = theta @ Dai
    return sig_MTUR.item()



def get_EP_Newton2(S, theta_init, Da, i, delta=0.25):
    """
    Perform one iteration of a constrained Newton-Raphson update to refine the parameter theta.

    Parameters:
    -----------
    S : torch.Tensor
        Binary spin configurations of shape (N, nflips).
    theta_init : torch.Tensor
        Current estimate of the parameter vector theta (with zero at index i).
    Da : torch.Tensor
        Empirical first-order correlations (e.g., ⟨s_j⟩).
    i : int
        Index of the spin being updated (excluded from optimization).
    delta : float or None, optional
        If provided, sets a maximum relative norm for the update step 
        (default: 1.0, meaning ||Δθ|| ≤ delta * ||θ||).

    Returns:
    --------
    sig_N2 : float
        Updated estimate of the log-partition function contribution (e.g., entropy production).
    delta_theta : torch.Tensor
        Computed Newton step (Δθ).
    """

    N, nflips = S.shape

    # Compute model-averaged first-order and fourth-order statistics (excluding index i)
    Da_th, Z = correlations_theta(S, theta_init, i)
    Ks_th = correlations4_theta(S, theta_init, i)

    # Normalize by partition function Z
    Da_th /= Z
    Ks_th = Ks_th / Z - torch.einsum('j,k->jk', Da_th, Da_th)  # Covariance estimate

    # Compute Newton step: Δθ = H⁻¹ (Da - Da_th)
    delta_theta = solve_linear_theta(Da, Da_th, Ks_th, i)

    # Optional: constrain the step to be within a trust region
    if delta is not None:
        max_step = delta * torch.norm(theta_init)
        step_norm = torch.norm(delta_theta)
        if step_norm > max_step:
            delta_theta = delta_theta * (max_step / step_norm)

    # Apply the update
    theta = theta_init + delta_theta

    # Remove index i from Da for calculating log-partition contribution
    Dai = remove_i(Da, i)

    # Compute surrogate objective (e.g., log-partition or entropy production)
    sig_N2 = (theta * Dai).sum() - torch.log(norm_theta(S, theta, i))

    return sig_N2.item(), theta
    
def get_EP_BFGS(S, theta_init, Da, i, alpha=1., delta=0.05, max_iter=10, tol=1e-6):
    """
    Manual BFGS maximization for f(θ) = θ^T ⟨g⟩ - log Z(θ)

    Parameters
    ----------
    S : torch.Tensor
        Binary spin configurations (N, nflips).
    theta_init : torch.Tensor
        Initial estimate of θ (with θ[i] = 0 fixed).
    Da : torch.Tensor
        Empirical averages ⟨g⟩ (e.g., ⟨s_j⟩).
    i : int
        Index of fixed spin variable.
    delta : float
        Trust region parameter.
    max_iter : int
        Maximum number of BFGS iterations.
    tol : float
        Gradient norm tolerance for convergence.

    Returns
    -------
    sig_BFGS : float
        Final surrogate objective value.
    theta : torch.Tensor
        Final estimate of θ.
    """

        
    theta = theta_init.clone()
    n = theta.numel()
    
    Dai = remove_i(Da, i)
    I = torch.eye(n)
    
    # Initial model estimate and gradient
    Da_th, Z = correlations_theta(S, theta, i)
    Da_th /= Z
    Da_th_wo_i = remove_i(Da_th, i)
    grad = Dai - Da_th_wo_i

    H = torch.eye(n)  # initial inverse Hessian approximation

    for it in range(max_iter):
        if grad.norm() < tol:
            break

        # Compute direction and step
        p = H @ grad
        if grad.norm() > delta * theta.norm():
            p = p * (delta * theta.norm() / grad.norm())
        theta_new = theta + alpha * p

        # Compute new gradient
        Da_th_new, Z_new = correlations_theta(S, theta_new, i)
        Da_th_new /= Z_new
        grad_new = Dai - remove_i(Da_th_new, i)

        # BFGS update
        s = theta_new - theta
        y = grad_new - grad
        rho = 1.0 / (y @ s + 1e-10)

        H = (I - rho * s[:, None] @ y[None, :]) @ H @ (I - rho * y[:, None] @ s[None, :]) + rho * s[:, None] @ s[None, :]

        # Reuse values for next iteration
        theta = theta_new
        grad = grad_new
        Da_th = Da_th_new  # optional, for final objective


    # Final update
    p = H @ grad_new  # ascent direction
    if grad.norm() > delta * theta.norm():
        p = p * (delta * theta.norm() / grad.norm())
    theta = theta + alpha * p

    # Final objective
    sig_BFGS = (theta * Dai).sum() - torch.log(norm_theta(S, theta, i))

    return sig_BFGS.item(), theta
    
    
def get_EP_Adam(S, theta_init, Da, i, num_iters=1, 
                     beta1=0.9, beta2=0.999, lr=0.1, eps=1e-8, 
                     tol=1e-4, skip_warm_up=False, batch_size=64):
    """
    Performs multiple Adam-style updates to refine theta estimation.
    
    Arguments:
        S         : binary spin samples, shape (N, num_flips)
        theta_init: initial theta vector
        Da        : empirical expectation vector
        i         : index to remove from theta (current spin)
        num_iters : number of Adam updates
        beta1, beta2: Adam moment decay parameters
        lr        : learning rate
        eps       : epsilon for numerical stability
        tol       : tolerance for early stopping
    
    Returns:
        sig_N2    : final entropy production estimate
        delta_all : total change in theta (final - initial)
        theta     : final updated theta
    """
    theta = theta_init.clone()
    m = torch.zeros_like(theta)
    v = torch.zeros_like(theta)
<<<<<<< HEAD
    
    N,T=S.shape
    
    batches = T // batch_size
    for t in range(1, num_iters + 1):
        
        perm = torch.randperm(T)
        for j in range(0, T, batch_size):
            batch_idx = perm[j:j + batch_size]
            S_batch = S[:, batch_idx]
            Da_th, Z = correlations_theta(S, theta, i)
            Da_th /= Z

            grad = remove_i(Da - Da_th, i)

            # Adam moment updates
            m = beta1 * m + (1 - beta1) * grad
            v = beta2 * v + (1 - beta2) * grad.pow(2)
            if skip_warm_up:
                m_hat = m
                v_hat = v
            else:
                m_hat = m / (1 - beta1 ** t)
                v_hat = v / (1 - beta2 ** t)

            # Compute parameter update
            delta_theta = lr / batches* m_hat / (v_hat.sqrt() + eps)

            # Apply update to full theta
            theta += delta_theta

            # Optional: early stopping
            if delta_theta.norm() < tol:
                break
=======
    N = len(theta)

    for t in range(1, num_iters + 1):
        Da_th, Z = correlations_theta(S, theta, i)
        Da_th /= Z

        grad = remove_i(Da - Da_th, i)

        # Adam moment updates
        m = beta1 * m + (1 - beta1) * grad
        v = beta2 * v + (1 - beta2) * grad.pow(2)
        if skip_warm_up:
            m_hat = m
            v_hat = v
        else:
            m_hat = m / (1 - beta1 ** t)
            v_hat = v / (1 - beta2 ** t)

        # Compute parameter update
        delta_theta = lr * m_hat / (v_hat.sqrt() + eps)

        # Apply update to full theta
        theta += delta_theta

        # Optional: early stopping
        if delta_theta.norm() < tol*(N/10):
            break
>>>>>>> d33b630b

    Dai = remove_i(Da, i)
    sig_Adam = (theta * Dai).sum() - torch.log(norm_theta(S, theta, i))
    return sig_Adam, theta
<|MERGE_RESOLUTION|>--- conflicted
+++ resolved
@@ -357,7 +357,6 @@
     theta = theta_init.clone()
     m = torch.zeros_like(theta)
     v = torch.zeros_like(theta)
-<<<<<<< HEAD
     
     N,T=S.shape
     
@@ -390,37 +389,8 @@
             theta += delta_theta
 
             # Optional: early stopping
-            if delta_theta.norm() < tol:
+            if delta_theta.norm() < tol*(N/10):
                 break
-=======
-    N = len(theta)
-
-    for t in range(1, num_iters + 1):
-        Da_th, Z = correlations_theta(S, theta, i)
-        Da_th /= Z
-
-        grad = remove_i(Da - Da_th, i)
-
-        # Adam moment updates
-        m = beta1 * m + (1 - beta1) * grad
-        v = beta2 * v + (1 - beta2) * grad.pow(2)
-        if skip_warm_up:
-            m_hat = m
-            v_hat = v
-        else:
-            m_hat = m / (1 - beta1 ** t)
-            v_hat = v / (1 - beta2 ** t)
-
-        # Compute parameter update
-        delta_theta = lr * m_hat / (v_hat.sqrt() + eps)
-
-        # Apply update to full theta
-        theta += delta_theta
-
-        # Optional: early stopping
-        if delta_theta.norm() < tol*(N/10):
-            break
->>>>>>> d33b630b
 
     Dai = remove_i(Da, i)
     sig_Adam = (theta * Dai).sum() - torch.log(norm_theta(S, theta, i))
