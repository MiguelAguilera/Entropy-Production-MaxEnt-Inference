import time, os
import numpy as np
from tqdm import tqdm

os.environ["PYTORCH_ENABLE_MPS_FALLBACK"] = "1"  # Enable torch fallback for MPS backend
import torch

import spin_model
import ep_estimators as epm
import utils
utils.set_default_torch_device()

N    = 10   # system size
k    = 6    # avg number of neighbors in sparse coupling matrix
beta = .5   # inverse temperature


np.random.seed(42) # Set seed for reproducibility

stime = time.time()
J    = spin_model.get_couplings_random(N=N, k=k)
S, F = spin_model.run_simulation(beta=beta, J=J, samples_per_spin=10000)
num_samples_per_spin, N = S.shape
total_flips = N * num_samples_per_spin  # Total spin-flip attempts
print(f"Samples {total_flips} transitions in {time.time()-stime:.3f}s")

# Running sums to keep track of EP estimates
sigma_emp = sigma_g = sigma_g2 = sigma_N1 = sigma_MTUR = 0.0

stime = time.time()

with torch.no_grad():

    # Because system is multipartite, we can separately estimate EP for each spin
    for i in tqdm(range(N)):
        p_i            =  F[:,i].sum()/total_flips               # frequency of spin i flips

        # Calculate samples of g observables for states in which spin i changes state
        g_samples               = spin_model.get_g_observables(S, F, i)
        g_mean                  = g_samples.mean(axis=0)
<<<<<<< HEAD
=======
        g_mean_ford_plus_back   = g_mean.copy()

>>>>>>> f1d21347
        # Calculate empirical estimate of true EP
        J_without_i = np.hstack([J[i,:i], J[i,i+1:]])
        spin_emp  = beta * J_without_i @ g_mean

        obj = epm.EPEstimators(g_mean=g_mean, rev_g_samples=-g_samples)

<<<<<<< HEAD
        obj = epm.EPEstimators(g_mean=g_mean, rev_g_samples=-g_samples)

        spin_MTUR = epm.get_EP_MTUR(g_samples, -g_samples)             # Multidimensional TUR
        spin_N1   = obj.get_EP_Newton(max_iter=1).objective # 1-step of Newton
=======
        # 1 step of Newton
        spin_N1   = obj.get_EP_Newton(max_iter=1).objective 
>>>>>>> f1d21347
        
        # Full optimization with trust-region Newton method and holdout 
        spin_full = obj.get_EP_Newton(trust_radius=1/4, holdout=True).objective

        # Full optimization with gradient ascent method 
        spin_grad = obj.get_EP_GradientAscent(holdout=True).objective

        # Multidimensional TUR
        spin_MTUR = epm.get_EP_MTUR(g_samples=g_samples, rev_g_samples=-g_samples)             
        
        sigma_emp  += p_i * spin_emp
        sigma_g    += p_i * spin_full
        sigma_N1   += p_i * spin_N1
        sigma_MTUR += p_i * spin_MTUR
        sigma_g2   += p_i * spin_grad

        utils.empty_torch_cache()

print(f"\nEntropy production estimates (took {time.time()-stime:3f}s):")
print(f"  Σ     (Empirical)                         :    {sigma_emp:.6f}")
print(f"  Σ_g   (Full optimization w/ Newton)       :    {sigma_g:.6f}")
print(f"  Σ_g   (Full optimization w/ grad. ascent) :    {sigma_g2:.6f}")
print(f"  Σ̂_g   (1-step Newton)                     :    {sigma_N1:.6f}")
print(f"  Σ_TUR (Multidimensional MTUR)             :    {sigma_MTUR:.6f}")
<|MERGE_RESOLUTION|>--- conflicted
+++ resolved
@@ -38,26 +38,16 @@
         # Calculate samples of g observables for states in which spin i changes state
         g_samples               = spin_model.get_g_observables(S, F, i)
         g_mean                  = g_samples.mean(axis=0)
-<<<<<<< HEAD
-=======
-        g_mean_ford_plus_back   = g_mean.copy()
-
->>>>>>> f1d21347
         # Calculate empirical estimate of true EP
         J_without_i = np.hstack([J[i,:i], J[i,i+1:]])
         spin_emp  = beta * J_without_i @ g_mean
 
         obj = epm.EPEstimators(g_mean=g_mean, rev_g_samples=-g_samples)
 
-<<<<<<< HEAD
         obj = epm.EPEstimators(g_mean=g_mean, rev_g_samples=-g_samples)
 
         spin_MTUR = epm.get_EP_MTUR(g_samples, -g_samples)             # Multidimensional TUR
         spin_N1   = obj.get_EP_Newton(max_iter=1).objective # 1-step of Newton
-=======
-        # 1 step of Newton
-        spin_N1   = obj.get_EP_Newton(max_iter=1).objective 
->>>>>>> f1d21347
         
         # Full optimization with trust-region Newton method and holdout 
         spin_full = obj.get_EP_Newton(trust_radius=1/4, holdout=True).objective
