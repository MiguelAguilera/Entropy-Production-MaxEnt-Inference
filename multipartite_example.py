--- conflicted
+++ resolved
@@ -39,21 +39,12 @@
     g_samples               = utils.numpy_to_torch(spin_model.get_g_observables(S, F, i))
     g_mean                  = g_samples.mean(axis=0)
 
-<<<<<<< HEAD
-        # Calculate samples of g observables for states in which spin i changes state
-        g_samples               = spin_model.get_g_observables(S, F, i)
-        g_mean                  = g_samples.mean(axis=0)
-        # Calculate empirical estimate of true EP
-        J_without_i = np.hstack([J[i,:i], J[i,i+1:]])
-        spin_emp  = beta * J_without_i @ g_mean
-=======
     # Calculate empirical estimate of true EP
     J_i_t      = utils.numpy_to_torch(J[i,:])
     J_i_t_no_i = utils.remove_i(J_i_t, i)   # remove i'th entry, due to our convention
     spin_emp   = float(beta * J_i_t_no_i @ g_mean)
 
     obj = epm.EPEstimators(g_mean=g_mean, rev_g_samples=-g_samples)
->>>>>>> 13bed734
 
     # 1 step of Newton
     spin_N1   = obj.get_EP_Newton(max_iter=1).objective 
@@ -61,18 +52,8 @@
     # Full optimization with trust-region Newton method and holdout 
     spin_full = obj.get_EP_Newton(trust_radius=1/4, holdout=True).objective
 
-<<<<<<< HEAD
-        obj = epm.EPEstimators(g_mean=g_mean, rev_g_samples=-g_samples)
-
-        spin_MTUR = epm.get_EP_MTUR(g_samples, -g_samples)             # Multidimensional TUR
-        spin_N1   = obj.get_EP_Newton(max_iter=1).objective # 1-step of Newton
-        
-        # Full optimization with trust-region Newton method and holdout 
-        spin_full = obj.get_EP_Newton(trust_radius=1/4, holdout=True).objective
-=======
     # Full optimization with gradient ascent method 
     spin_grad = obj.get_EP_GradientAscent(holdout=True).objective
->>>>>>> 13bed734
 
     # Multidimensional TUR
     spin_MTUR = epm.get_EP_MTUR(g_samples=g_samples, rev_g_samples=-g_samples)             
