--- conflicted
+++ resolved
@@ -104,7 +104,7 @@
 
 
 @njit(parallel=True, fastmath=True, cache=True)
-def run_simulation(beta, J, H=None, warmup_steps_per_spin=128, samples_per_spin=1_000_000, 
+def run_simulation(beta, H, J, warmup_steps_per_spin=128, samples_per_spin=1_000_000, 
                    num_restarts=1, sequential=True, progressbar=True):
     """
     Monte Carlo sampling of nonequilibrium spin model using Glauber dynamics.
@@ -127,18 +127,12 @@
         F: Nxsamples_per_spin bool array : Samples of state transitions (True: flipped, False: no flip)
     """
     N = J.shape[0]
-    if H is None:
-        H = np.zeros(N, dtype=DTYPE)
     betaJ = (beta*J).astype(DTYPE)
     betaH = (beta*H).astype(DTYPE)
 
     # Define matrix of spin states and spin flips      
     S = np.empty((samples_per_spin, N), dtype=np.int8)
-<<<<<<< HEAD
-    F = np.empty((samples_per_spin, N), dtype=np.bool)
-=======
     F = np.empty((samples_per_spin, N), dtype=np.bool_)
->>>>>>> 1c7b51a3
 
     samples_per_trial = samples_per_spin//num_restarts
     
